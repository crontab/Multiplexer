// !$*UTF8*$!
{
	archiveVersion = 1;
	classes = {
	};
	objectVersion = 50;
	objects = {

/* Begin PBXBuildFile section */
		369BE854249A21C100178340 /* ResultEx.swift in Sources */ = {isa = PBXBuildFile; fileRef = 369BE853249A21C100178340 /* ResultEx.swift */; };
		36E8FDED2340CA0500E34B07 /* Multiplexer.h in Headers */ = {isa = PBXBuildFile; fileRef = 36E8FDDF2340CA0500E34B07 /* Multiplexer.h */; settings = {ATTRIBUTES = (Public, ); }; };
		36E8FE022340CB0100E34B07 /* FileManagerEx.swift in Sources */ = {isa = PBXBuildFile; fileRef = 36E8FDF62340CB0100E34B07 /* FileManagerEx.swift */; };
		36E8FE032340CB0100E34B07 /* MultiplexerMap.swift in Sources */ = {isa = PBXBuildFile; fileRef = 36E8FDF72340CB0100E34B07 /* MultiplexerMap.swift */; };
		36E8FE042340CB0100E34B07 /* Multiplexer.swift in Sources */ = {isa = PBXBuildFile; fileRef = 36E8FDF82340CB0100E34B07 /* Multiplexer.swift */; };
		36E8FE052340CB0100E34B07 /* CachingLoader.swift in Sources */ = {isa = PBXBuildFile; fileRef = 36E8FDF92340CB0100E34B07 /* CachingLoader.swift */; };
		36E8FE062340CB0100E34B07 /* MuxRepository.swift in Sources */ = {isa = PBXBuildFile; fileRef = 36E8FDFA2340CB0100E34B07 /* MuxRepository.swift */; };
		36E8FE072340CB0100E34B07 /* Cacher.swift in Sources */ = {isa = PBXBuildFile; fileRef = 36E8FDFB2340CB0100E34B07 /* Cacher.swift */; };
		36E8FE082340CB0100E34B07 /* ErrorEx.swift in Sources */ = {isa = PBXBuildFile; fileRef = 36E8FDFC2340CB0100E34B07 /* ErrorEx.swift */; };
		36E8FE0A2340CB0100E34B07 /* StringEx.swift in Sources */ = {isa = PBXBuildFile; fileRef = 36E8FDFE2340CB0100E34B07 /* StringEx.swift */; };
		36E8FE0B2340CB0100E34B07 /* Zipper.swift in Sources */ = {isa = PBXBuildFile; fileRef = 36E8FDFF2340CB0100E34B07 /* Zipper.swift */; };
		36E8FE0C2340CB0100E34B07 /* Debouncer.swift in Sources */ = {isa = PBXBuildFile; fileRef = 36E8FE002340CB0100E34B07 /* Debouncer.swift */; };
		36E8FE0D2340CB0100E34B07 /* FileDownloader.swift in Sources */ = {isa = PBXBuildFile; fileRef = 36E8FE012340CB0100E34B07 /* FileDownloader.swift */; };
		36EAB26324D1DAA000956AAD /* LRUCache.swift in Sources */ = {isa = PBXBuildFile; fileRef = 36EAB26224D1DAA000956AAD /* LRUCache.swift */; };
		36EAB26524D1E9A700956AAD /* Common.swift in Sources */ = {isa = PBXBuildFile; fileRef = 36EAB26424D1E9A700956AAD /* Common.swift */; };
/* End PBXBuildFile section */

/* Begin PBXFileReference section */
		369BE853249A21C100178340 /* ResultEx.swift */ = {isa = PBXFileReference; lastKnownFileType = sourcecode.swift; path = ResultEx.swift; sourceTree = "<group>"; };
		36E8FDDC2340CA0500E34B07 /* Multiplexer.framework */ = {isa = PBXFileReference; explicitFileType = wrapper.framework; includeInIndex = 0; path = Multiplexer.framework; sourceTree = BUILT_PRODUCTS_DIR; };
		36E8FDDF2340CA0500E34B07 /* Multiplexer.h */ = {isa = PBXFileReference; lastKnownFileType = sourcecode.c.h; path = Multiplexer.h; sourceTree = "<group>"; };
		36E8FDE02340CA0500E34B07 /* Info.plist */ = {isa = PBXFileReference; lastKnownFileType = text.plist.xml; path = Info.plist; sourceTree = "<group>"; };
		36E8FDF62340CB0100E34B07 /* FileManagerEx.swift */ = {isa = PBXFileReference; fileEncoding = 4; lastKnownFileType = sourcecode.swift; path = FileManagerEx.swift; sourceTree = "<group>"; };
		36E8FDF72340CB0100E34B07 /* MultiplexerMap.swift */ = {isa = PBXFileReference; fileEncoding = 4; lastKnownFileType = sourcecode.swift; path = MultiplexerMap.swift; sourceTree = "<group>"; };
		36E8FDF82340CB0100E34B07 /* Multiplexer.swift */ = {isa = PBXFileReference; fileEncoding = 4; lastKnownFileType = sourcecode.swift; path = Multiplexer.swift; sourceTree = "<group>"; };
		36E8FDF92340CB0100E34B07 /* CachingLoader.swift */ = {isa = PBXFileReference; fileEncoding = 4; lastKnownFileType = sourcecode.swift; path = CachingLoader.swift; sourceTree = "<group>"; };
		36E8FDFA2340CB0100E34B07 /* MuxRepository.swift */ = {isa = PBXFileReference; fileEncoding = 4; lastKnownFileType = sourcecode.swift; path = MuxRepository.swift; sourceTree = "<group>"; };
		36E8FDFB2340CB0100E34B07 /* Cacher.swift */ = {isa = PBXFileReference; fileEncoding = 4; lastKnownFileType = sourcecode.swift; path = Cacher.swift; sourceTree = "<group>"; };
		36E8FDFC2340CB0100E34B07 /* ErrorEx.swift */ = {isa = PBXFileReference; fileEncoding = 4; lastKnownFileType = sourcecode.swift; path = ErrorEx.swift; sourceTree = "<group>"; };
		36E8FDFE2340CB0100E34B07 /* StringEx.swift */ = {isa = PBXFileReference; fileEncoding = 4; lastKnownFileType = sourcecode.swift; path = StringEx.swift; sourceTree = "<group>"; };
		36E8FDFF2340CB0100E34B07 /* Zipper.swift */ = {isa = PBXFileReference; fileEncoding = 4; lastKnownFileType = sourcecode.swift; path = Zipper.swift; sourceTree = "<group>"; };
		36E8FE002340CB0100E34B07 /* Debouncer.swift */ = {isa = PBXFileReference; fileEncoding = 4; lastKnownFileType = sourcecode.swift; path = Debouncer.swift; sourceTree = "<group>"; };
		36E8FE012340CB0100E34B07 /* FileDownloader.swift */ = {isa = PBXFileReference; fileEncoding = 4; lastKnownFileType = sourcecode.swift; path = FileDownloader.swift; sourceTree = "<group>"; };
		36E8FE0E2340D32500E34B07 /* README.md */ = {isa = PBXFileReference; fileEncoding = 4; lastKnownFileType = net.daringfireball.markdown; path = README.md; sourceTree = "<group>"; };
		36EAB26224D1DAA000956AAD /* LRUCache.swift */ = {isa = PBXFileReference; lastKnownFileType = sourcecode.swift; path = LRUCache.swift; sourceTree = "<group>"; };
		36EAB26424D1E9A700956AAD /* Common.swift */ = {isa = PBXFileReference; lastKnownFileType = sourcecode.swift; path = Common.swift; sourceTree = "<group>"; };
/* End PBXFileReference section */

/* Begin PBXFrameworksBuildPhase section */
		36E8FDD92340CA0500E34B07 /* Frameworks */ = {
			isa = PBXFrameworksBuildPhase;
			buildActionMask = 2147483647;
			files = (
			);
			runOnlyForDeploymentPostprocessing = 0;
		};
/* End PBXFrameworksBuildPhase section */

/* Begin PBXGroup section */
		36E8FDD22340CA0500E34B07 = {
			isa = PBXGroup;
			children = (
				36E8FE0E2340D32500E34B07 /* README.md */,
				36E8FDDE2340CA0500E34B07 /* Multiplexer */,
				36E8FDDD2340CA0500E34B07 /* Products */,
			);
			sourceTree = "<group>";
		};
		36E8FDDD2340CA0500E34B07 /* Products */ = {
			isa = PBXGroup;
			children = (
				36E8FDDC2340CA0500E34B07 /* Multiplexer.framework */,
			);
			name = Products;
			sourceTree = "<group>";
		};
		36E8FDDE2340CA0500E34B07 /* Multiplexer */ = {
			isa = PBXGroup;
			children = (
				36E8FDF82340CB0100E34B07 /* Multiplexer.swift */,
				36E8FDF72340CB0100E34B07 /* MultiplexerMap.swift */,
				36E8FDF92340CB0100E34B07 /* CachingLoader.swift */,
				36E8FDFA2340CB0100E34B07 /* MuxRepository.swift */,
				36E8FDFF2340CB0100E34B07 /* Zipper.swift */,
				36E8FE002340CB0100E34B07 /* Debouncer.swift */,
				36E8FDFB2340CB0100E34B07 /* Cacher.swift */,
				36E8FDFC2340CB0100E34B07 /* ErrorEx.swift */,
				36E8FE012340CB0100E34B07 /* FileDownloader.swift */,
				36E8FDF62340CB0100E34B07 /* FileManagerEx.swift */,
				36EAB26224D1DAA000956AAD /* LRUCache.swift */,
				36E8FDFE2340CB0100E34B07 /* StringEx.swift */,
				369BE853249A21C100178340 /* ResultEx.swift */,
				36EAB26424D1E9A700956AAD /* Common.swift */,
				36E8FDDF2340CA0500E34B07 /* Multiplexer.h */,
				36E8FDE02340CA0500E34B07 /* Info.plist */,
			);
			path = Multiplexer;
			sourceTree = "<group>";
		};
/* End PBXGroup section */

/* Begin PBXHeadersBuildPhase section */
		36E8FDD72340CA0500E34B07 /* Headers */ = {
			isa = PBXHeadersBuildPhase;
			buildActionMask = 2147483647;
			files = (
				36E8FDED2340CA0500E34B07 /* Multiplexer.h in Headers */,
			);
			runOnlyForDeploymentPostprocessing = 0;
		};
/* End PBXHeadersBuildPhase section */

/* Begin PBXNativeTarget section */
		36E8FDDB2340CA0500E34B07 /* Multiplexer */ = {
			isa = PBXNativeTarget;
			buildConfigurationList = 36E8FDF02340CA0500E34B07 /* Build configuration list for PBXNativeTarget "Multiplexer" */;
			buildPhases = (
				36E8FDD72340CA0500E34B07 /* Headers */,
				36E8FDD82340CA0500E34B07 /* Sources */,
				36E8FDD92340CA0500E34B07 /* Frameworks */,
				36E8FDDA2340CA0500E34B07 /* Resources */,
			);
			buildRules = (
			);
			dependencies = (
			);
			name = Multiplexer;
			productName = Multiplexer;
			productReference = 36E8FDDC2340CA0500E34B07 /* Multiplexer.framework */;
			productType = "com.apple.product-type.framework";
		};
/* End PBXNativeTarget section */

/* Begin PBXProject section */
		36E8FDD32340CA0500E34B07 /* Project object */ = {
			isa = PBXProject;
			attributes = {
				LastSwiftUpdateCheck = 1100;
<<<<<<< HEAD
				LastUpgradeCheck = 1240;
=======
				LastUpgradeCheck = 1230;
>>>>>>> e11515ee
				ORGANIZATIONNAME = "Hovik Melikyan";
				TargetAttributes = {
					36E8FDDB2340CA0500E34B07 = {
						CreatedOnToolsVersion = 11.0;
						LastSwiftMigration = 1100;
					};
				};
			};
			buildConfigurationList = 36E8FDD62340CA0500E34B07 /* Build configuration list for PBXProject "Multiplexer" */;
			compatibilityVersion = "Xcode 9.3";
			developmentRegion = en;
			hasScannedForEncodings = 0;
			knownRegions = (
				en,
				Base,
			);
			mainGroup = 36E8FDD22340CA0500E34B07;
			productRefGroup = 36E8FDDD2340CA0500E34B07 /* Products */;
			projectDirPath = "";
			projectRoot = "";
			targets = (
				36E8FDDB2340CA0500E34B07 /* Multiplexer */,
			);
		};
/* End PBXProject section */

/* Begin PBXResourcesBuildPhase section */
		36E8FDDA2340CA0500E34B07 /* Resources */ = {
			isa = PBXResourcesBuildPhase;
			buildActionMask = 2147483647;
			files = (
			);
			runOnlyForDeploymentPostprocessing = 0;
		};
/* End PBXResourcesBuildPhase section */

/* Begin PBXSourcesBuildPhase section */
		36E8FDD82340CA0500E34B07 /* Sources */ = {
			isa = PBXSourcesBuildPhase;
			buildActionMask = 2147483647;
			files = (
				36E8FE042340CB0100E34B07 /* Multiplexer.swift in Sources */,
				36E8FE062340CB0100E34B07 /* MuxRepository.swift in Sources */,
				36E8FE032340CB0100E34B07 /* MultiplexerMap.swift in Sources */,
				36E8FE0C2340CB0100E34B07 /* Debouncer.swift in Sources */,
				36E8FE072340CB0100E34B07 /* Cacher.swift in Sources */,
				36E8FE052340CB0100E34B07 /* CachingLoader.swift in Sources */,
				36EAB26524D1E9A700956AAD /* Common.swift in Sources */,
				36E8FE0A2340CB0100E34B07 /* StringEx.swift in Sources */,
				36E8FE0D2340CB0100E34B07 /* FileDownloader.swift in Sources */,
				36E8FE082340CB0100E34B07 /* ErrorEx.swift in Sources */,
				36EAB26324D1DAA000956AAD /* LRUCache.swift in Sources */,
				369BE854249A21C100178340 /* ResultEx.swift in Sources */,
				36E8FE022340CB0100E34B07 /* FileManagerEx.swift in Sources */,
				36E8FE0B2340CB0100E34B07 /* Zipper.swift in Sources */,
			);
			runOnlyForDeploymentPostprocessing = 0;
		};
/* End PBXSourcesBuildPhase section */

/* Begin XCBuildConfiguration section */
		36E8FDEE2340CA0500E34B07 /* Debug */ = {
			isa = XCBuildConfiguration;
			buildSettings = {
				ALWAYS_SEARCH_USER_PATHS = NO;
				CLANG_ANALYZER_NONNULL = YES;
				CLANG_ANALYZER_NUMBER_OBJECT_CONVERSION = YES_AGGRESSIVE;
				CLANG_CXX_LANGUAGE_STANDARD = "gnu++14";
				CLANG_CXX_LIBRARY = "libc++";
				CLANG_ENABLE_MODULES = YES;
				CLANG_ENABLE_OBJC_ARC = YES;
				CLANG_ENABLE_OBJC_WEAK = YES;
				CLANG_WARN_BLOCK_CAPTURE_AUTORELEASING = YES;
				CLANG_WARN_BOOL_CONVERSION = YES;
				CLANG_WARN_COMMA = YES;
				CLANG_WARN_CONSTANT_CONVERSION = YES;
				CLANG_WARN_DEPRECATED_OBJC_IMPLEMENTATIONS = YES;
				CLANG_WARN_DIRECT_OBJC_ISA_USAGE = YES_ERROR;
				CLANG_WARN_DOCUMENTATION_COMMENTS = YES;
				CLANG_WARN_EMPTY_BODY = YES;
				CLANG_WARN_ENUM_CONVERSION = YES;
				CLANG_WARN_INFINITE_RECURSION = YES;
				CLANG_WARN_INT_CONVERSION = YES;
				CLANG_WARN_NON_LITERAL_NULL_CONVERSION = YES;
				CLANG_WARN_OBJC_IMPLICIT_RETAIN_SELF = YES;
				CLANG_WARN_OBJC_LITERAL_CONVERSION = YES;
				CLANG_WARN_OBJC_ROOT_CLASS = YES_ERROR;
				CLANG_WARN_QUOTED_INCLUDE_IN_FRAMEWORK_HEADER = YES;
				CLANG_WARN_RANGE_LOOP_ANALYSIS = YES;
				CLANG_WARN_STRICT_PROTOTYPES = YES;
				CLANG_WARN_SUSPICIOUS_MOVE = YES;
				CLANG_WARN_UNGUARDED_AVAILABILITY = YES_AGGRESSIVE;
				CLANG_WARN_UNREACHABLE_CODE = YES;
				CLANG_WARN__DUPLICATE_METHOD_MATCH = YES;
				COPY_PHASE_STRIP = NO;
				CURRENT_PROJECT_VERSION = 1;
				DEBUG_INFORMATION_FORMAT = dwarf;
				ENABLE_STRICT_OBJC_MSGSEND = YES;
				ENABLE_TESTABILITY = YES;
				GCC_C_LANGUAGE_STANDARD = gnu11;
				GCC_DYNAMIC_NO_PIC = NO;
				GCC_NO_COMMON_BLOCKS = YES;
				GCC_OPTIMIZATION_LEVEL = 0;
				GCC_PREPROCESSOR_DEFINITIONS = (
					"DEBUG=1",
					"$(inherited)",
				);
				GCC_WARN_64_TO_32_BIT_CONVERSION = YES;
				GCC_WARN_ABOUT_RETURN_TYPE = YES_ERROR;
				GCC_WARN_UNDECLARED_SELECTOR = YES;
				GCC_WARN_UNINITIALIZED_AUTOS = YES_AGGRESSIVE;
				GCC_WARN_UNUSED_FUNCTION = YES;
				GCC_WARN_UNUSED_VARIABLE = YES;
				IPHONEOS_DEPLOYMENT_TARGET = 13.0;
				MTL_ENABLE_DEBUG_INFO = INCLUDE_SOURCE;
				MTL_FAST_MATH = YES;
				ONLY_ACTIVE_ARCH = YES;
				SDKROOT = iphoneos;
				SWIFT_ACTIVE_COMPILATION_CONDITIONS = DEBUG;
				SWIFT_OBJC_BRIDGING_HEADER = "";
				SWIFT_OPTIMIZATION_LEVEL = "-Onone";
				VERSIONING_SYSTEM = "apple-generic";
				VERSION_INFO_PREFIX = "";
			};
			name = Debug;
		};
		36E8FDEF2340CA0500E34B07 /* Release */ = {
			isa = XCBuildConfiguration;
			buildSettings = {
				ALWAYS_SEARCH_USER_PATHS = NO;
				CLANG_ANALYZER_NONNULL = YES;
				CLANG_ANALYZER_NUMBER_OBJECT_CONVERSION = YES_AGGRESSIVE;
				CLANG_CXX_LANGUAGE_STANDARD = "gnu++14";
				CLANG_CXX_LIBRARY = "libc++";
				CLANG_ENABLE_MODULES = YES;
				CLANG_ENABLE_OBJC_ARC = YES;
				CLANG_ENABLE_OBJC_WEAK = YES;
				CLANG_WARN_BLOCK_CAPTURE_AUTORELEASING = YES;
				CLANG_WARN_BOOL_CONVERSION = YES;
				CLANG_WARN_COMMA = YES;
				CLANG_WARN_CONSTANT_CONVERSION = YES;
				CLANG_WARN_DEPRECATED_OBJC_IMPLEMENTATIONS = YES;
				CLANG_WARN_DIRECT_OBJC_ISA_USAGE = YES_ERROR;
				CLANG_WARN_DOCUMENTATION_COMMENTS = YES;
				CLANG_WARN_EMPTY_BODY = YES;
				CLANG_WARN_ENUM_CONVERSION = YES;
				CLANG_WARN_INFINITE_RECURSION = YES;
				CLANG_WARN_INT_CONVERSION = YES;
				CLANG_WARN_NON_LITERAL_NULL_CONVERSION = YES;
				CLANG_WARN_OBJC_IMPLICIT_RETAIN_SELF = YES;
				CLANG_WARN_OBJC_LITERAL_CONVERSION = YES;
				CLANG_WARN_OBJC_ROOT_CLASS = YES_ERROR;
				CLANG_WARN_QUOTED_INCLUDE_IN_FRAMEWORK_HEADER = YES;
				CLANG_WARN_RANGE_LOOP_ANALYSIS = YES;
				CLANG_WARN_STRICT_PROTOTYPES = YES;
				CLANG_WARN_SUSPICIOUS_MOVE = YES;
				CLANG_WARN_UNGUARDED_AVAILABILITY = YES_AGGRESSIVE;
				CLANG_WARN_UNREACHABLE_CODE = YES;
				CLANG_WARN__DUPLICATE_METHOD_MATCH = YES;
				COPY_PHASE_STRIP = NO;
				CURRENT_PROJECT_VERSION = 1;
				DEBUG_INFORMATION_FORMAT = "dwarf-with-dsym";
				ENABLE_NS_ASSERTIONS = NO;
				ENABLE_STRICT_OBJC_MSGSEND = YES;
				GCC_C_LANGUAGE_STANDARD = gnu11;
				GCC_NO_COMMON_BLOCKS = YES;
				GCC_WARN_64_TO_32_BIT_CONVERSION = YES;
				GCC_WARN_ABOUT_RETURN_TYPE = YES_ERROR;
				GCC_WARN_UNDECLARED_SELECTOR = YES;
				GCC_WARN_UNINITIALIZED_AUTOS = YES_AGGRESSIVE;
				GCC_WARN_UNUSED_FUNCTION = YES;
				GCC_WARN_UNUSED_VARIABLE = YES;
				IPHONEOS_DEPLOYMENT_TARGET = 13.0;
				MTL_ENABLE_DEBUG_INFO = NO;
				MTL_FAST_MATH = YES;
				SDKROOT = iphoneos;
				SWIFT_COMPILATION_MODE = wholemodule;
				SWIFT_OBJC_BRIDGING_HEADER = "";
				SWIFT_OPTIMIZATION_LEVEL = "-O";
				VALIDATE_PRODUCT = YES;
				VERSIONING_SYSTEM = "apple-generic";
				VERSION_INFO_PREFIX = "";
			};
			name = Release;
		};
		36E8FDF12340CA0500E34B07 /* Debug */ = {
			isa = XCBuildConfiguration;
			buildSettings = {
				CLANG_ENABLE_MODULES = YES;
				CODE_SIGN_STYLE = Automatic;
				DEFINES_MODULE = YES;
				DEVELOPMENT_TEAM = 639KEQWW6F;
				DYLIB_COMPATIBILITY_VERSION = 1;
				DYLIB_CURRENT_VERSION = 1;
				DYLIB_INSTALL_NAME_BASE = "@rpath";
				INFOPLIST_FILE = Multiplexer/Info.plist;
				INSTALL_PATH = "$(LOCAL_LIBRARY_DIR)/Frameworks";
<<<<<<< HEAD
				IPHONEOS_DEPLOYMENT_TARGET = 12.0;
=======
				IPHONEOS_DEPLOYMENT_TARGET = 13.0;
>>>>>>> e11515ee
				LD_RUNPATH_SEARCH_PATHS = (
					"$(inherited)",
					"@executable_path/Frameworks",
					"@loader_path/Frameworks",
				);
				PRODUCT_BUNDLE_IDENTIFIER = com.melikyan.Multiplexer;
				PRODUCT_NAME = "$(TARGET_NAME:c99extidentifier)";
				SKIP_INSTALL = YES;
				SWIFT_OPTIMIZATION_LEVEL = "-Onone";
				SWIFT_VERSION = 5.0;
				TARGETED_DEVICE_FAMILY = "1,2";
			};
			name = Debug;
		};
		36E8FDF22340CA0500E34B07 /* Release */ = {
			isa = XCBuildConfiguration;
			buildSettings = {
				CLANG_ENABLE_MODULES = YES;
				CODE_SIGN_STYLE = Automatic;
				DEFINES_MODULE = YES;
				DEVELOPMENT_TEAM = 639KEQWW6F;
				DYLIB_COMPATIBILITY_VERSION = 1;
				DYLIB_CURRENT_VERSION = 1;
				DYLIB_INSTALL_NAME_BASE = "@rpath";
				INFOPLIST_FILE = Multiplexer/Info.plist;
				INSTALL_PATH = "$(LOCAL_LIBRARY_DIR)/Frameworks";
<<<<<<< HEAD
				IPHONEOS_DEPLOYMENT_TARGET = 12.0;
=======
				IPHONEOS_DEPLOYMENT_TARGET = 13.0;
>>>>>>> e11515ee
				LD_RUNPATH_SEARCH_PATHS = (
					"$(inherited)",
					"@executable_path/Frameworks",
					"@loader_path/Frameworks",
				);
				PRODUCT_BUNDLE_IDENTIFIER = com.melikyan.Multiplexer;
				PRODUCT_NAME = "$(TARGET_NAME:c99extidentifier)";
				SKIP_INSTALL = YES;
				SWIFT_VERSION = 5.0;
				TARGETED_DEVICE_FAMILY = "1,2";
			};
			name = Release;
		};
/* End XCBuildConfiguration section */

/* Begin XCConfigurationList section */
		36E8FDD62340CA0500E34B07 /* Build configuration list for PBXProject "Multiplexer" */ = {
			isa = XCConfigurationList;
			buildConfigurations = (
				36E8FDEE2340CA0500E34B07 /* Debug */,
				36E8FDEF2340CA0500E34B07 /* Release */,
			);
			defaultConfigurationIsVisible = 0;
			defaultConfigurationName = Release;
		};
		36E8FDF02340CA0500E34B07 /* Build configuration list for PBXNativeTarget "Multiplexer" */ = {
			isa = XCConfigurationList;
			buildConfigurations = (
				36E8FDF12340CA0500E34B07 /* Debug */,
				36E8FDF22340CA0500E34B07 /* Release */,
			);
			defaultConfigurationIsVisible = 0;
			defaultConfigurationName = Release;
		};
/* End XCConfigurationList section */
	};
	rootObject = 36E8FDD32340CA0500E34B07 /* Project object */;
}<|MERGE_RESOLUTION|>--- conflicted
+++ resolved
@@ -135,11 +135,7 @@
 			isa = PBXProject;
 			attributes = {
 				LastSwiftUpdateCheck = 1100;
-<<<<<<< HEAD
 				LastUpgradeCheck = 1240;
-=======
-				LastUpgradeCheck = 1230;
->>>>>>> e11515ee
 				ORGANIZATIONNAME = "Hovik Melikyan";
 				TargetAttributes = {
 					36E8FDDB2340CA0500E34B07 = {
@@ -337,11 +333,7 @@
 				DYLIB_INSTALL_NAME_BASE = "@rpath";
 				INFOPLIST_FILE = Multiplexer/Info.plist;
 				INSTALL_PATH = "$(LOCAL_LIBRARY_DIR)/Frameworks";
-<<<<<<< HEAD
-				IPHONEOS_DEPLOYMENT_TARGET = 12.0;
-=======
 				IPHONEOS_DEPLOYMENT_TARGET = 13.0;
->>>>>>> e11515ee
 				LD_RUNPATH_SEARCH_PATHS = (
 					"$(inherited)",
 					"@executable_path/Frameworks",
@@ -368,11 +360,7 @@
 				DYLIB_INSTALL_NAME_BASE = "@rpath";
 				INFOPLIST_FILE = Multiplexer/Info.plist;
 				INSTALL_PATH = "$(LOCAL_LIBRARY_DIR)/Frameworks";
-<<<<<<< HEAD
-				IPHONEOS_DEPLOYMENT_TARGET = 12.0;
-=======
 				IPHONEOS_DEPLOYMENT_TARGET = 13.0;
->>>>>>> e11515ee
 				LD_RUNPATH_SEARCH_PATHS = (
 					"$(inherited)",
 					"@executable_path/Frameworks",
