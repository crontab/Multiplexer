--- conflicted
+++ resolved
@@ -132,13 +132,7 @@
 	/// "Soft" refresh: the next call to `request(completion:)` will attempt to retrieve the object again, without discarding the caches in case of a failure. `refresh()` does not have an immediate effect on any ongoing asynchronous requests.
 	@discardableResult
 	public func refresh(_ flag: Bool = true) -> Self {
-<<<<<<< HEAD
 		refreshFlag = refreshFlag || flag
-=======
-		if flag {
-			refreshFlag = flag
-		}
->>>>>>> 9900ef62
 		return self
 	}
 
