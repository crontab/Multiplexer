//
//  MultiplexerMap.swift
//  Multiplexer
//
//  Created by Hovik Melikyan on 26/09/2019.
//  Copyright © 2019 Hovik Melikyan. All rights reserved.
//

import Foundation

///
/// `MultiplexerMap<K, T>` is similar to `Multiplexer<T>` in many ways except it maintains a dictionary of objects of the same type. One example would be e.g. user profile objects in your social app.
/// The `K` generic paramter should conform to  `LosslessStringConvertible & Hashable`. The string convertibility requirement is because it simplifies the `Cacher`'s job of storing objects on disk or a database.
/// See README.md for a more detailed discussion.
///

/// MultiplexerMap base class that can be combined with a static `Cacher` implementation in a typealias.
open class MultiplexerMap<K: MuxKey, T: Codable>: MuxRepositoryProtocol {
	public typealias OnResult = (Result<T, Error>) -> Void

	///
	/// Instantiates a `MultiplexerMap<T>` object with a given `onKeyFetch` block. It's important to ensure that for each given object collection there is only one MultiplexerMap singleton in the app.
	/// - parameter onKeyFetch: this block should retrieve an object by its ID, possibly in an asynchronous manner, and return the result y calling the onResult method.
	///

	public convenience init(onKeyFetch: @escaping (K, @escaping OnResult) -> Void) {
		self.init(cacheID: String(describing: T.self), onKeyFetch: onKeyFetch)
	}

	public init(cacheID: String, onKeyFetch: @escaping (K, @escaping OnResult) -> Void) {
		self.cacher = Self.cacherClass.init()
		self.onKeyFetch = onKeyFetch
		self.cacheID = cacheID + ".Map"
	}

	///
	/// Performs a request either by calling the `onKeyFetch` block supplied in the constructor, or by returning the previously cached object, if available, by its ID passed as the `key` parameter. Multiple simultaneous calls to `request(...)` are handled by the MultiplexerMap so that only one `onKeyFetch` operation can be invoked for each object ID at a time, but all callers of `request(...)` will eventually receive the result, whether asynchronously or synchronously.
	/// - parameter key: object ID that will be passed to onKeyFetch
	/// - parameter completion: the callback block that will receive the result as `Result<T, Error>`.
	///

	public func request(key: K, completion: OnResult?) {
		let fetcher = fetcherForKey(key)

		// If the previous result is available in memory and is not expired, return straight away:
		if !fetcher.refreshFlag, let storedValue = fetcher.storedValue, !fetcher.isExpired(ttl: Self.timeToLive) {
			completion?(.success(storedValue))
			return
		}

		fetcher.refreshFlag = false

		// Append the completion block to the list of blocks to be notified when the result is available; fetch the object only if this is the first such completion block
		if fetcher.append(completion: completion) {
			return
		}

		// Call the abstract method that does the job of retrieving the object, presumably asynchronously; store the result in memory for subsequent use
		onKeyFetch(key) { (newResult) in
			switch newResult {
				case .success(let value):
					self.storeSuccess(value, key: key)
				case .failure(let error):
					self.storeFailure(error, key: key)
			}
		}
	}


	/// "Soft" refresh: the next call to `request(key:completion:)` will attempt to retrieve the object again, without discarding the caches in case of a failure. `refresh(key:)` does not have an immediate effect on any ongoing asynchronous requests for a given `key`.
	@discardableResult
	public func refresh(_ flag: Bool = true, key: K) -> Self {
		if flag {
<<<<<<< HEAD
			fetcherMap[key]?.refreshFlag = true
=======
			fetcherMap[key]?.refreshFlag = flag
		}
		return self
	}


	/// "Soft" refresh: the next call to `request(key:completion:)` will attempt to retrieve the object again, without discarding the caches in case of a failure. `refresh()` does not have an immediate effect on any ongoing asynchronous requests.
	@discardableResult
	public func refresh(_ flag: Bool = true) -> Self {
		fetcherMap.values.forEach {
			$0.refreshFlag = flag
>>>>>>> 9900ef62
		}
		return self
	}


	/// "Soft" refresh of all stored elements: the next call to `request(key:completion:)` will attempt to retrieve the object again, without discarding the caches in case of a failure. `refresh(key:)` does not have an immediate effect on any ongoing asynchronous requests.
	public func refreshAll(_ flag: Bool = true) {
		fetcherMap.forEach { key, value in
			value.refreshFlag = value.refreshFlag || flag
		}
	}


	/// Clears the last fetched result for a given `key` stored in memory; doesn't affect the disk-cached value. Can be used in low memory situations. Will trigger a full fetch on the next `request(key:completion:)` call.
	@discardableResult
	public func clearMemory(key: K) -> Self {
		fetcherMap.removeValue(forKey: key)
		return self
	}


	/// Clears the last fetched results for all keys stored in memory; doesn't affect the disk-cached values. Can be used in low memory situations. Will trigger a full fetch on the next `request(key:completion:)` call.
	@discardableResult
	public func clearMemory() -> Self {
		fetcherMap = [:]
		return self
	}


	/// Clears the cached value for a given `key` in memory and on disk. Will trigger a full fetch on the next `request(key:completion:)` call.
	@discardableResult
	public func clear(key: K) -> Self {
		cacher.clearCache(key: key, domain: cacheID)
		return clearMemory(key: key)
	}


	/// Clears the memory and disk caches for all keys. Will trigger a full fetch on the next `request(key:completion:)` call.
	@discardableResult
	public func clear() -> Self {
		cacher.clearCacheMap(domain: cacheID)
		return clearMemory()
	}


	/// Writes the previously cached objects to disk using the default cacher interface. For the `MultiplexerMap` class the default cacher is `JSONDiskCacher`.
	@discardableResult
	public func flush() -> Self {
		fetcherMap.forEach { (key, fetcher) in
			if fetcher.isDirty, let storedValue = fetcher.storedValue {
				cacher.saveToCache(storedValue, key: key, domain: cacheID)
				fetcher.isDirty = false
			}
		}
		return self
	}


	/// Defines in which cases a cached object should be returned to the caller in case of a failure to retrieve it in `onKeyFetch`. The time-to-live parameter will be ignored if this method returns `true`.
	open class func useCachedResultOn(error: Error) -> Bool { error.isConnectivityError }


	/// Determines when the Multiplexer should attempt to fetch a fresh copy of the object again. Applies to the memory cache only. Defaults to 30 minutes.
	open class var timeToLive: TimeInterval { MuxDefaultTTL }


	/// Cacher class, overrideable
	open class var cacherClass: Cacher<K, T>.Type { JSONDiskCacher.self }


	/// Internal method that is used by the caching interface. For `JSONDiskCacher` this becomes the directory name on disk in the local cache directory. Each object iss stored in the directory as a JSON file with the object ID as a file name, plus the `.json` extension. For DB-based cachers `cacheDomain` can be the table name. By default returns the object class name, e.g. for `MultiplexerMap<UserProfile>` the cache directory name will be "UserProfile.Map" in the cache directory.
	open var cacheID: String

	private typealias Fetcher = MultiplexFetcher<T>

	private let cacher: Cacher<K, T>

	private let onKeyFetch: (K, @escaping OnResult) -> Void

	private var fetcherMap: [K: Fetcher] = [:]

	private func fetcherForKey(_ key: K) -> Fetcher {
		var fetcher = fetcherMap[key]
		if fetcher == nil {
			fetcher = Fetcher()
			fetcherMap[key] = fetcher
		}
		return fetcher!
	}


	// MARK: - experimental (see MultiRequester)

	internal func storedValue(_ key: K) -> T? {
		fetcherMap[key].flatMap {
			!$0.isExpired(ttl: Self.timeToLive) ? $0.storedValue : nil
		}
	}


	public func storeSuccess(_ value: T, key: K) {
		fetcherForKey(key).storeSuccess(value)
	}


	@discardableResult
	public func storeFailure(_ error: Error, key: K) -> T? {
		let fetcher = fetcherForKey(key)
		if Self.useCachedResultOn(error: error), let cachedValue = fetcher.storedValue ?? cacher.loadFromCache(key: key, domain: cacheID) {
			// Keep the loaded value in memory but don't touch completionTime so that a new attempt at retrieving can be made next time
			fetcher.triggerCompletions(result: .success(cachedValue), completionTime: nil)
			return cachedValue
		}
		else {
			fetcher.triggerCompletions(result: .failure(error), completionTime: nil)
			return nil
		}
	}
}<|MERGE_RESOLUTION|>--- conflicted
+++ resolved
@@ -71,10 +71,7 @@
 	@discardableResult
 	public func refresh(_ flag: Bool = true, key: K) -> Self {
 		if flag {
-<<<<<<< HEAD
 			fetcherMap[key]?.refreshFlag = true
-=======
-			fetcherMap[key]?.refreshFlag = flag
 		}
 		return self
 	}
@@ -83,9 +80,10 @@
 	/// "Soft" refresh: the next call to `request(key:completion:)` will attempt to retrieve the object again, without discarding the caches in case of a failure. `refresh()` does not have an immediate effect on any ongoing asynchronous requests.
 	@discardableResult
 	public func refresh(_ flag: Bool = true) -> Self {
-		fetcherMap.values.forEach {
-			$0.refreshFlag = flag
->>>>>>> 9900ef62
+		if flag {
+			fetcherMap.values.forEach {
+				$0.refreshFlag = true
+			}
 		}
 		return self
 	}
